from __future__ import annotations

import itertools
import os
import pickle
import subprocess
import tempfile
from pathlib import Path
from typing import Any, Callable

import h5py
import numpy

from mlxtk import cwd
from mlxtk.doit_compat import DoitAction
from mlxtk.hashing import inaccurate_hash
from mlxtk.inout.expval import read_expval_ascii
<<<<<<< HEAD
from numpy.typing import NDArray
=======
from mlxtk.log import get_logger
from mlxtk.tasks.task import Task
from mlxtk.util import copy_file

from ..operator import OperatorSpecification
>>>>>>> ca2e4db0


class ComputePointFunction(Task):
    def __init__(
        self,
        name: str,
        psi: os.PathLike,
        func: Callable[..., OperatorSpecification],
        indices: NDArray[numpy.int64],
        **kwargs,
    ):
        self.logger = get_logger(__name__ + ".ComputePointFunction")

        self.name = name
        self.psi = Path(psi)
        self.func = func
        self.indices = indices
        self.output = (self.psi.parent / name).with_suffix(".h5")
        self.pickle = (self.psi.parent / name).with_suffix(".pickle")

        self.wave_function = Path(
            kwargs.get("wave_function", self.psi.parent / "final"),
        ).with_suffix(".wfn")

    def task_write_parameters(self) -> dict[str, Any]:
        @DoitAction
        def action_write_parameters(targets: list[str]):
            del targets

<<<<<<< HEAD
            example = self.func(*self.indices[0])
=======
            example = self.get_operator(
                [self.start for index in range(self.num_points)],
            )
>>>>>>> ca2e4db0

            obj = [
                self.name,
                self.psi,
                self.indices,
                example.dofs,
                example.coefficients,
                {term: inaccurate_hash(example.terms[term]) for term in example.terms},
                example.table,
            ]

            with open(self.pickle, "wb") as fptr:
                pickle.dump(obj, fptr, protocol=3)

        return {
            "name": f"point_function:{self.name}:write_parameters",
            "actions": [
                action_write_parameters,
            ],
            "targets": [
                str(self.pickle),
            ],
        }

    def task_compute(self) -> dict[str, Any]:
        @DoitAction
        def action_compute(targets: list[str]):
            del targets

            wave_function = self.wave_function.resolve()
            psi = self.psi.resolve()
            outpath = self.output.resolve()

            with tempfile.TemporaryDirectory() as tmpdir:
                with cwd.WorkingDir(tmpdir):
                    copy_file(psi, "psi")
                    copy_file(wave_function, "restart")

                    results: None | numpy.ndarray = None
                    cmd = [
                        "qdtk_expect.x",
                        "-opr",
                        "operator",
                        "-rst",
                        "restart",
                        "-psi",
                        "psi",
                        "-save",
                        "expval",
                    ]

                    for i, combination in enumerate(self.indices):
                        with open("operator", "w") as fptr:
<<<<<<< HEAD
                            self.func(*combination).get_operator().createOperatorFile(
                                fptr
                            )
=======
                            self.get_operator(
                                combination,
                            ).get_operator().createOperatorFile(fptr)
>>>>>>> ca2e4db0

                        self.logger.info(f'command: {" ".join(cmd)}')
                        env = os.environ.copy()
                        env["OMP_NUM_THREADS"] = env.get("OMP_NUM_THREADS", "1")
                        subprocess.run(cmd, env=env)

                        time, values = read_expval_ascii("expval")
                        if results is None:
                            results = numpy.zeros(
                                [len(time), len(self.indices)], dtype=numpy.complex128
                            )
                        results[:, i] = values
                    with h5py.File(outpath, "w") as fptr:
                        fptr.create_dataset("time", data=time)
                        fptr.create_dataset("indices", data=self.indices)
                        fptr.create_dataset("values", data=results)

        return {
            "name": f"point_function:{self.name}:compute",
            "actions": [
                action_compute,
            ],
            "targets": [
                str(self.output),
            ],
            "file_dep": [str(self.pickle), str(self.psi)],
        }

    def get_tasks_run(self) -> list[Callable[[], dict[str, Any]]]:
        return [self.task_write_parameters, self.task_compute]<|MERGE_RESOLUTION|>--- conflicted
+++ resolved
@@ -15,15 +15,11 @@
 from mlxtk.doit_compat import DoitAction
 from mlxtk.hashing import inaccurate_hash
 from mlxtk.inout.expval import read_expval_ascii
-<<<<<<< HEAD
 from numpy.typing import NDArray
-=======
 from mlxtk.log import get_logger
 from mlxtk.tasks.task import Task
 from mlxtk.util import copy_file
-
 from ..operator import OperatorSpecification
->>>>>>> ca2e4db0
 
 
 class ComputePointFunction(Task):
@@ -53,13 +49,7 @@
         def action_write_parameters(targets: list[str]):
             del targets
 
-<<<<<<< HEAD
             example = self.func(*self.indices[0])
-=======
-            example = self.get_operator(
-                [self.start for index in range(self.num_points)],
-            )
->>>>>>> ca2e4db0
 
             obj = [
                 self.name,
@@ -113,15 +103,9 @@
 
                     for i, combination in enumerate(self.indices):
                         with open("operator", "w") as fptr:
-<<<<<<< HEAD
                             self.func(*combination).get_operator().createOperatorFile(
                                 fptr
                             )
-=======
-                            self.get_operator(
-                                combination,
-                            ).get_operator().createOperatorFile(fptr)
->>>>>>> ca2e4db0
 
                         self.logger.info(f'command: {" ".join(cmd)}')
                         env = os.environ.copy()
